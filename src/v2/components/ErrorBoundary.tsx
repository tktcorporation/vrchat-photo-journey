import { trpcReact } from '@/trpc';
import type React from 'react';
import { ErrorBoundary as ReactErrorBoundary } from 'react-error-boundary';

interface Props {
  children: React.ReactNode;
}

/**
 * エラーバウンダリー発火時に表示するフォールバック UI コンポーネント。
 */
const ErrorFallback: React.FC<{
  error: Error;
  resetErrorBoundary: () => void;
}> = ({ error, resetErrorBoundary }) => {
  const reloadMutation = trpcReact.electronUtil.reloadWindow.useMutation();

  /** エラー発生時にウィンドウをリロードして再試行する */
  const handleRetry = () => {
    reloadMutation.mutate();
    resetErrorBoundary();
  };

  return (
    <div className="flex items-center justify-center h-screen bg-white dark:bg-gray-900">
      <div className="text-center p-4 max-w-md mx-auto">
        <h2 className="text-xl font-semibold text-red-600 dark:text-red-400">
          予期せぬエラーが発生しました
        </h2>
        <p className="mt-2 text-gray-600 dark:text-gray-400">
          {error.message || 'アプリケーションで問題が発生しました'}
        </p>
        <p className="mt-1 text-sm text-gray-500 dark:text-gray-400">
          再読み込みを試してください
        </p>
        <button
          type="button"
          onClick={handleRetry}
<<<<<<< HEAD
          className="mt-4 px-4 py-2 bg-blue-500 text-white rounded hover:bg-blue-600 transition-colors duration-150"
=======
          className="mt-4 px-4 py-2 bg-primary text-primary-foreground rounded hover:bg-primary/90 transition-colors"
>>>>>>> dac32ee6
        >
          再読み込み
        </button>
      </div>
    </div>
  );
};

/**
 * ReactErrorBoundary を用いて子要素のレンダリングエラーを捕捉するコンポーネント。
 * 捕捉したエラーはログに出力されリロードボタンを提供する。
 */
export const ErrorBoundary: React.FC<Props> = ({ children }) => {
  /** 捕捉したエラー情報をコンソールに出力する */
  const onError = (error: Error, info: React.ErrorInfo) => {
    console.error('エラーバウンダリーでエラーをキャッチしました:', error, info);
  };

  return (
    <ReactErrorBoundary FallbackComponent={ErrorFallback} onError={onError}>
      {children}
    </ReactErrorBoundary>
  );
};<|MERGE_RESOLUTION|>--- conflicted
+++ resolved
@@ -36,11 +36,7 @@
         <button
           type="button"
           onClick={handleRetry}
-<<<<<<< HEAD
-          className="mt-4 px-4 py-2 bg-blue-500 text-white rounded hover:bg-blue-600 transition-colors duration-150"
-=======
-          className="mt-4 px-4 py-2 bg-primary text-primary-foreground rounded hover:bg-primary/90 transition-colors"
->>>>>>> dac32ee6
+          className="mt-4 px-4 py-2 bg-primary text-primary-foreground rounded hover:bg-primary/90 transition-colors duration-150"
         >
           再読み込み
         </button>
