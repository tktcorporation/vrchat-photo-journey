--- conflicted
+++ resolved
@@ -161,13 +161,9 @@
                   <div className="w-full">
                     {isLoading || isGeneratingPreview ? (
                       <div className="flex items-center justify-center">
-<<<<<<< HEAD
                         <LoaderCircle
-                          className={`${ICON_SIZE.lg.class} animate-spin text-blue-500`}
+                          className={`${ICON_SIZE.lg.class} animate-spin text-primary`}
                         />
-=======
-                        <LoaderCircle className="h-8 w-8 animate-spin text-primary" />
->>>>>>> bfa82885
                       </div>
                     ) : (
                       <div className="flex items-center justify-center">
