import {
  ContextMenu,
  ContextMenuContent,
  ContextMenuItem,
  ContextMenuTrigger,
} from '@/components/ui/context-menu';
import { trpcReact } from '@/trpc';
import clsx from 'clsx';
import { CheckCircle2, Circle } from 'lucide-react';
import pathe from 'pathe';
import type React from 'react';
import { memo, useCallback, useRef, useState } from 'react';
import { P, match } from 'ts-pattern';
import { ICON_SIZE } from '../constants/ui';
import { useIntersectionObserver } from '../hooks/useIntersectionObserver';
import { useI18n } from '../i18n/store';
import type { Photo } from '../types/photo';
import { generatePreviewPng } from '../utils/previewGenerator';
import ProgressiveImage from './ProgressiveImage';

/**
 * PhotoCard コンポーネントのプロパティ定義
 */
interface PhotoCardProps {
  /** 表示する写真オブジェクト */
  photo: Photo;
  /** 画像を優先的に読み込むか (ビューポート内の最初の要素など) */
  priority?: boolean;
  /** 現在選択されている写真のIDセット */
  selectedPhotos: Set<string>;
  /** 選択されている写真のIDセットを更新する関数 */
  setSelectedPhotos: (
    update: Set<string> | ((prev: Set<string>) => Set<string>),
  ) => void;
  /** このカードが含まれるグリッド全体の写真リスト (複数コピー時のパス取得用、将来的に不要かも) */
  photos: Photo[];
  /** 現在複数選択モードかどうか (ギャラリー全体の状態) */
  isMultiSelectMode: boolean;
  /** 複数選択モードの有効/無効を設定する関数 (ギャラリー全体の状態を更新) */
  setIsMultiSelectMode: (value: boolean) => void;
  /** 計算された表示高さ (オプション) */
  displayHeight?: number;
}

/**
 * グリッド内に表示される個々の写真カードコンポーネント。
 * 写真の表示、ホバーエフェクト、選択状態の表示、クリック/右クリックによるインタラクションを担当します。
 */
const PhotoCard: React.FC<PhotoCardProps> = memo(
  ({
    photo,
    priority = false,
    selectedPhotos,
    setSelectedPhotos,
    photos,
    isMultiSelectMode,
    setIsMultiSelectMode,
    displayHeight,
  }) => {
    const { t } = useI18n();
    const elementRef = useRef<HTMLDivElement>(null);
    const [isHovering, setIsHovering] = useState(false);
    // Intersection Observer でビューポート内に入ったか判定
    const isIntersecting = useIntersectionObserver(elementRef, {
      threshold: 0,
      rootMargin: '200px',
    });

    const currentPhotoId = String(photo.id);
    /** このカードが現在選択されているかどうか */
    const isSelected = selectedPhotos.has(currentPhotoId);

    /** 画像を読み込むべきか (優先指定またはビューポート内) */
    const shouldLoad = priority || isIntersecting;
    const placeholderUrl = `data:image/svg+xml,%3Csvg xmlns='http://www.w3.org/2000/svg' viewBox='0 0 ${photo.width} ${photo.height}'%3E%3Crect width='100%25' height='100%25' fill='%23f3f4f6'/%3E%3C/svg%3E`;

    // --- tRPC Hooks ---
    const validatePhotoPathMutation =
      trpcReact.vrchatPhoto.validateVRChatPhotoPath.useMutation();
    const { data: photoData } =
      trpcReact.vrchatPhoto.getVRChatPhotoItemData.useQuery(photo.url, {
        enabled: shouldLoad,
        onSuccess: (result) => {
          if (result.error === 'InputFileIsMissing') {
            validatePhotoPathMutation.mutate(photo.url);
          }
        },
      });
    const copySingleMutation =
      trpcReact.electronUtil.copySingleImagePath.useMutation();
    const copyMultipleMutation =
      trpcReact.electronUtil.copyMultipleImagePaths.useMutation();
    const openInPhotoAppMutation =
      trpcReact.electronUtil.openPhotoPathWithPhotoApp.useMutation();
    const openDirOnExplorerMutation = trpcReact.openDirOnExplorer.useMutation();

    // --- Event Handlers ---

    /** コンテキストメニュー: 写真パスコピー (単一/複数対応) */
    const handleCopyPhotoData = (e: React.MouseEvent) => {
      e.stopPropagation();
      if (selectedPhotos.size > 1) {
        const pathsToCopy = Array.from(selectedPhotos)
          .map((id) => {
            const p = photos.find((p) => String(p.id) === id);
            return p?.url;
          })
          .filter(Boolean) as string[];
        console.log('Triggering multiple photo copy:', pathsToCopy);
        copyMultipleMutation.mutate(pathsToCopy);
      } else {
        copySingleMutation.mutate(photo.url);
      }
    };

    /** コンテキストメニュー: 写真アプリで開く */
    const handleOpenInPhotoApp = (e: React.MouseEvent) => {
      e.stopPropagation();
      openInPhotoAppMutation.mutate(photo.url);
    };

    /** コンテキストメニュー: フォルダで表示 */
    const handleOpenInExplorer = (e: React.MouseEvent) => {
      e.stopPropagation();
      openDirOnExplorerMutation.mutate(photo.url);
    };

    /** カード本体のクリックハンドラ */
    const handleClick = useCallback(() => {
      if (isMultiSelectMode) {
        // 複数選択モード中: 選択/選択解除
        setSelectedPhotos((prev) => {
          const newSelected = new Set(prev);
          if (newSelected.has(currentPhotoId)) {
            newSelected.delete(currentPhotoId);
          } else {
            newSelected.add(currentPhotoId);
          }
          return newSelected;
        });
      } else {
        // 通常モード中: システムの写真ビューアで開く
        openInPhotoAppMutation.mutate(photo.url);
      }
    }, [
      isMultiSelectMode,
      currentPhotoId,
      setSelectedPhotos,
      photo.url,
      openInPhotoAppMutation,
    ]);

    /** 左上の選択アイコンのクリックハンドラ */
    const handleSelectIconClick = useCallback(
      (e: React.MouseEvent | React.KeyboardEvent) => {
        e.stopPropagation();

        if (!isMultiSelectMode) {
          setIsMultiSelectMode(true);
        }

        setSelectedPhotos((prev) => {
          const newSelected = new Set(prev);
          if (newSelected.has(currentPhotoId)) {
            newSelected.delete(currentPhotoId);
          } else {
            newSelected.add(currentPhotoId);
          }
          return newSelected;
        });
      },
      [
        isMultiSelectMode,
        setIsMultiSelectMode,
        currentPhotoId,
        setSelectedPhotos,
      ],
    );

    /** カードの右クリックハンドラ */
    const handleContextMenu = useCallback(() => {
      if (!isMultiSelectMode || !selectedPhotos.has(currentPhotoId)) {
        // モード外 or 未選択写真を右クリック: これを選択しモード開始
        setSelectedPhotos(new Set([currentPhotoId]));
        setIsMultiSelectMode(true);
      }
    }, [
      isMultiSelectMode,
      setIsMultiSelectMode,
      currentPhotoId,
      selectedPhotos,
      setSelectedPhotos,
    ]);

    /** コンテキストメニュー項目共通のアクションラッパー */
    const handleMenuAction = (
      e: React.MouseEvent,
      handler: (e: React.MouseEvent) => void,
    ) => {
      e.stopPropagation();
      handler(e);
    };

    // --- Render ---
    return (
      <div
        ref={elementRef}
        className={clsx(
          'photo-card group relative overflow-hidden transition-all duration-100',
          'cursor-pointer flex items-center justify-center',
          isSelected
            ? 'bg-gray-200 dark:bg-gray-700'
            : 'bg-gray-100 dark:bg-gray-800',
          !isMultiSelectMode && 'hover:brightness-105 hover:shadow-sm',
        )}
        style={{
          height: displayHeight ? `${displayHeight}px` : undefined,
          width: '100%',
        }}
        onClick={handleClick}
        onContextMenu={handleContextMenu}
        onMouseEnter={() => setIsHovering(true)}
        onMouseLeave={() => setIsHovering(false)}
        onKeyDown={(e) => {
          if (e.key === 'Enter' || e.key === ' ') {
            handleClick();
          }
        }}
        role="button"
        tabIndex={0}
        aria-selected={isSelected}
      >
        <ContextMenu>
          <ContextMenuTrigger className="absolute inset-0">
            <div
              className={clsx(
                'absolute top-2 left-2 z-10 rounded-full transition-opacity duration-150',
                isMultiSelectMode || isHovering || isSelected
                  ? 'opacity-100'
                  : 'opacity-0 group-hover:opacity-100',
              )}
              onClick={handleSelectIconClick}
              onKeyDown={(e) => {
                if (e.key === 'Enter' || e.key === ' ') {
                  handleSelectIconClick(e);
                }
              }}
              role="checkbox"
              aria-checked={isSelected}
              aria-label={t('common.contextMenu.copyPhotoData')}
              tabIndex={0}
            >
              {isSelected ? (
                <CheckCircle2
<<<<<<< HEAD
                  size={ICON_SIZE.photo.pixels}
                  className="text-blue-500 dark:text-blue-400 bg-white dark:bg-gray-800 rounded-full shadow-sm"
=======
                  size={24}
                  className="text-primary bg-white dark:bg-gray-800 rounded-full shadow-sm"
>>>>>>> bfa82885
                  strokeWidth={2.5}
                />
              ) : (
                <Circle
                  size={ICON_SIZE.photo.pixels}
                  className="text-white/90 bg-gray-900/40 backdrop-blur-sm rounded-full hover:bg-gray-900/60 transition-colors duration-75"
                  strokeWidth={2}
                />
              )}
            </div>

            <div
              className={clsx(
                'absolute inset-0 transition-all duration-100',
                isSelected ? 'p-4' : 'p-0',
              )}
            >
              <div
                className={clsx(
                  'relative w-full h-full overflow-hidden',
                  isSelected ? 'rounded-sm' : '',
                )}
              >
                {shouldLoad ? (
                  <ProgressiveImage
                    src={photoData?.data || ''}
                    placeholderSrc={placeholderUrl}
                    alt={photo.fileNameWithExt.value}
                    className="absolute inset-0 w-full h-full object-cover"
                    loading={priority ? 'eager' : 'lazy'}
                    sizes="(max-width: 640px) 100vw, (max-width: 1024px) 50vw, 33vw"
                  />
                ) : (
                  <div
                    className="absolute inset-0 bg-gray-200 dark:bg-gray-700 animate-pulse"
                    style={{ aspectRatio: `${photo.width / photo.height}` }}
                  />
                )}
              </div>
            </div>

            {!isMultiSelectMode && (
              <div
                className={clsx(
                  'absolute inset-0 bg-gradient-to-t from-black/60 via-transparent to-transparent',
                  'opacity-0 group-hover:opacity-100 transition-opacity duration-100',
                )}
              >
                <div className="absolute bottom-0 left-0 right-0 p-3">
                  <h3 className="text-white font-medium truncate text-xs drop-shadow-sm">
                    {photo.fileNameWithExt.value}
                  </h3>
                </div>
              </div>
            )}
          </ContextMenuTrigger>
          <ContextMenuContent onClick={(e) => e.stopPropagation()}>
            <ContextMenuItem
              onClick={(e) => handleMenuAction(e, handleCopyPhotoData)}
              disabled={selectedPhotos.size === 0 && !isSelected}
            >
              {selectedPhotos.size > 1
                ? `${selectedPhotos.size}枚の写真をコピー`
                : t('common.contextMenu.copyPhotoData')}
            </ContextMenuItem>
            <ContextMenuItem
              onClick={(e) => handleMenuAction(e, handleOpenInPhotoApp)}
            >
              {t('common.contextMenu.openInPhotoApp')}
            </ContextMenuItem>
            <ContextMenuItem
              onClick={(e) => handleMenuAction(e, handleOpenInExplorer)}
            >
              {t('common.contextMenu.showInExplorer')}
            </ContextMenuItem>
          </ContextMenuContent>
        </ContextMenu>
      </div>
    );
  },
);

PhotoCard.displayName = 'PhotoCard';

export default PhotoCard;<|MERGE_RESOLUTION|>--- conflicted
+++ resolved
@@ -252,13 +252,8 @@
             >
               {isSelected ? (
                 <CheckCircle2
-<<<<<<< HEAD
                   size={ICON_SIZE.photo.pixels}
-                  className="text-blue-500 dark:text-blue-400 bg-white dark:bg-gray-800 rounded-full shadow-sm"
-=======
-                  size={24}
                   className="text-primary bg-white dark:bg-gray-800 rounded-full shadow-sm"
->>>>>>> bfa82885
                   strokeWidth={2.5}
                 />
               ) : (
